use crate::{
    node::BscNode, 
    BscPrimitives,
    consensus::parlia::{ParliaConsensus, provider::EnhancedDbSnapshotProvider, EPOCH},
};
use reth::{
    api::FullNodeTypes,
    builder::{components::ConsensusBuilder, BuilderContext},
    consensus::{ConsensusError, FullConsensus},
};

use std::sync::Arc;
use reth_chainspec::EthChainSpec;


/// A basic Bsc consensus builder.
#[derive(Debug, Default, Clone, Copy)]
#[non_exhaustive]
pub struct BscConsensusBuilder;

impl<Node> ConsensusBuilder<Node> for BscConsensusBuilder
where
    Node: FullNodeTypes<Types = BscNode>,
{
    type Consensus = Arc<dyn FullConsensus<BscPrimitives, Error = ConsensusError>>;

    /// return a parlia consensus instance, automatically called by the ComponentsBuilder framework.
    async fn build_consensus(self, ctx: &BuilderContext<Node>) -> eyre::Result<Self::Consensus> {
        let snapshot_provider = try_create_ondemand_snapshots(ctx)
            .unwrap_or_else(|e| {
                panic!("Failed to initialize on-demand MDBX snapshots: {}", e);
            });
        
        let consensus_concrete: ParliaConsensus<_, _> = ParliaConsensus::new(
            ctx.chain_spec(),
            snapshot_provider.clone(),
            EPOCH, // BSC epoch length (200 blocks)
        );

        // Store the snapshot provider globally so RPC can access it
        let _ = crate::shared::set_snapshot_provider(
            snapshot_provider as Arc<dyn crate::consensus::parlia::SnapshotProvider + Send + Sync>,
        );

        // Store consensus globally for RPC access as a trait object that also exposes validator API
        let consensus_obj_global: Arc<dyn crate::consensus::parlia::ParliaConsensusObject + Send + Sync> = Arc::new(consensus_concrete.clone());
        let _ = crate::shared::set_parlia_consensus(consensus_obj_global);

        // Return the consensus as FullConsensus for the builder API
        let consensus_obj: Arc<dyn FullConsensus<BscPrimitives, Error = ConsensusError>> = Arc::new(consensus_concrete);
        Ok(consensus_obj)
    }
}

/// Attempts to create on-demand snapshots using a separate database instance
/// and access to the blockchain provider for header lookups
/// 
/// This follows a safe pattern where we create a separate database connection
/// for snapshot storage, avoiding the need for unsafe access to provider internals.
fn try_create_ondemand_snapshots<Node>(
    ctx: &BuilderContext<Node>,
) -> eyre::Result<Arc<EnhancedDbSnapshotProvider<Arc<reth_db::DatabaseEnv>, Node::Provider>>>
where
    Node: FullNodeTypes<Types = BscNode>,
{
<<<<<<< HEAD
    // Create a separate database instance for snapshot storage in its own directory
    // This avoids conflicts with the main database
    let datadir = ctx.config().datadir.clone();
    let main_dir = datadir.resolve_datadir(ctx.chain_spec().chain());
    let db_path = main_dir.data_dir().join("parlia_snapshots");
    
    // Initialize our own database instance for snapshot storage
    use reth_db::{init_db, mdbx::DatabaseArguments};
    
    let snapshot_db = Arc::new(init_db(
        &db_path,
        DatabaseArguments::new(Default::default())
    ).map_err(|e| eyre::eyre!("Failed to initialize snapshot database: {}", e))?);
    
    tracing::info!("Succeed to create a separate database instance for persistent snapshots");
    
    // Get access to the blockchain provider for header lookups
    let blockchain_provider = Arc::new(ctx.provider().clone());
    
    // Create EnhancedDbSnapshotProvider with backward walking capability (reth-bsc-trail/bsc-erigon style)
    let snapshot_provider = Arc::new(EnhancedDbSnapshotProvider::new(
        snapshot_db,
        2048, // Production LRU cache size
        blockchain_provider,
        ctx.chain_spec().clone(),
    ));
    
    tracing::info!("Succeed to create EnhancedDbSnapshotProvider with backward walking capability");
    
    Ok(snapshot_provider)
=======
    fn validate_block_post_execution(
        &self,
        block: &RecoveredBlock<BscBlock>,
        result: &BlockExecutionResult<Receipt>,
    ) -> Result<(), ConsensusError> {
        FullConsensus::<BscPrimitives>::validate_block_post_execution(&self.inner, block, result)
    }
}

/// Calculate the millisecond timestamp of a block header.
/// Refer to https://github.com/bnb-chain/BEPs/blob/master/BEPs/BEP-520.md.
pub fn calculate_millisecond_timestamp<H: alloy_consensus::BlockHeader>(header: &H) -> u64 {
    let seconds = header.timestamp();
    let mix_digest = header.mix_hash().unwrap_or(B256::ZERO);

    let milliseconds = if mix_digest != B256::ZERO {
        let bytes = mix_digest.as_slice();
        // Convert last 8 bytes to u64 (big-endian), equivalent to Go's
        // uint256.SetBytes32().Uint64()
        let mut result = 0u64;
        for &byte in bytes.iter().skip(24).take(8) {
            result = (result << 8) | u64::from(byte);
        }
        result
    } else {
        0
    };

    seconds * 1000 + milliseconds
}

#[cfg(test)]
mod tests {
    use super::*;
    use alloy_consensus::Header;
    use alloy_primitives::B256;

    #[test]
    fn test_calculate_millisecond_timestamp_without_mix_hash() {
        // Create a header with current timestamp and zero mix_hash
        let timestamp =
            std::time::SystemTime::now().duration_since(std::time::UNIX_EPOCH).unwrap().as_secs();

        let header = Header { timestamp, mix_hash: B256::ZERO, ..Default::default() };

        let result = calculate_millisecond_timestamp(&header);
        assert_eq!(result, timestamp * 1000);
    }

    #[test]
    fn test_calculate_millisecond_timestamp_with_milliseconds() {
        // Create a header with current timestamp and mix_hash containing milliseconds
        let timestamp =
            std::time::SystemTime::now().duration_since(std::time::UNIX_EPOCH).unwrap().as_secs();

        let milliseconds = 750u64;
        let mut mix_hash_bytes = [0u8; 32];
        mix_hash_bytes[24..32].copy_from_slice(&milliseconds.to_be_bytes());
        let mix_hash = B256::new(mix_hash_bytes);

        let header = Header { timestamp, mix_hash, ..Default::default() };

        let result = calculate_millisecond_timestamp(&header);
        assert_eq!(result, timestamp * 1000 + milliseconds);
    }
>>>>>>> 19b3bd0a
}<|MERGE_RESOLUTION|>--- conflicted
+++ resolved
@@ -1,5 +1,5 @@
 use crate::{
-    node::BscNode, 
+    node::BscNode,
     BscPrimitives,
     consensus::parlia::{ParliaConsensus, provider::EnhancedDbSnapshotProvider, EPOCH},
 };
@@ -8,9 +8,11 @@
     builder::{components::ConsensusBuilder, BuilderContext},
     consensus::{ConsensusError, FullConsensus},
 };
+use alloy_primitives::B256;
+
+use reth_chainspec::EthChainSpec;
 
 use std::sync::Arc;
-use reth_chainspec::EthChainSpec;
 
 
 /// A basic Bsc consensus builder.
@@ -30,7 +32,7 @@
             .unwrap_or_else(|e| {
                 panic!("Failed to initialize on-demand MDBX snapshots: {}", e);
             });
-        
+
         let consensus_concrete: ParliaConsensus<_, _> = ParliaConsensus::new(
             ctx.chain_spec(),
             snapshot_provider.clone(),
@@ -54,7 +56,7 @@
 
 /// Attempts to create on-demand snapshots using a separate database instance
 /// and access to the blockchain provider for header lookups
-/// 
+///
 /// This follows a safe pattern where we create a separate database connection
 /// for snapshot storage, avoiding the need for unsafe access to provider internals.
 fn try_create_ondemand_snapshots<Node>(
@@ -63,26 +65,25 @@
 where
     Node: FullNodeTypes<Types = BscNode>,
 {
-<<<<<<< HEAD
     // Create a separate database instance for snapshot storage in its own directory
     // This avoids conflicts with the main database
     let datadir = ctx.config().datadir.clone();
     let main_dir = datadir.resolve_datadir(ctx.chain_spec().chain());
     let db_path = main_dir.data_dir().join("parlia_snapshots");
-    
+
     // Initialize our own database instance for snapshot storage
     use reth_db::{init_db, mdbx::DatabaseArguments};
-    
+
     let snapshot_db = Arc::new(init_db(
         &db_path,
         DatabaseArguments::new(Default::default())
     ).map_err(|e| eyre::eyre!("Failed to initialize snapshot database: {}", e))?);
-    
+
     tracing::info!("Succeed to create a separate database instance for persistent snapshots");
-    
+
     // Get access to the blockchain provider for header lookups
     let blockchain_provider = Arc::new(ctx.provider().clone());
-    
+
     // Create EnhancedDbSnapshotProvider with backward walking capability (reth-bsc-trail/bsc-erigon style)
     let snapshot_provider = Arc::new(EnhancedDbSnapshotProvider::new(
         snapshot_db,
@@ -90,18 +91,10 @@
         blockchain_provider,
         ctx.chain_spec().clone(),
     ));
-    
+
     tracing::info!("Succeed to create EnhancedDbSnapshotProvider with backward walking capability");
-    
+
     Ok(snapshot_provider)
-=======
-    fn validate_block_post_execution(
-        &self,
-        block: &RecoveredBlock<BscBlock>,
-        result: &BlockExecutionResult<Receipt>,
-    ) -> Result<(), ConsensusError> {
-        FullConsensus::<BscPrimitives>::validate_block_post_execution(&self.inner, block, result)
-    }
 }
 
 /// Calculate the millisecond timestamp of a block header.
@@ -160,5 +153,4 @@
         let result = calculate_millisecond_timestamp(&header);
         assert_eq!(result, timestamp * 1000 + milliseconds);
     }
->>>>>>> 19b3bd0a
 }